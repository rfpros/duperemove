--- conflicted
+++ resolved
@@ -665,15 +665,9 @@
 	int ret;
 	sqlite3 *db;
 	sqlite3_stmt *stmt = NULL;
-<<<<<<< HEAD
 	uint64_t subvol, ino, loff;
 	unsigned char *digest;
 	int flags;
-=======
-	char *filename;
-	uint64_t ino, subvolid, size;
-	uint64_t num_hashes;
->>>>>>> f6963d4e
 	struct filerec *file;
 
 	db = dbfile_get_handle();
@@ -690,20 +684,13 @@
 				"HAVING count(*) > 1) AS duplicate_hashes " \
 	"on hashes.digest = duplicate_hashes.digest;"
 
-<<<<<<< HEAD
 	ret = sqlite3_prepare_v2(db, GET_DUPLICATE_HASHES, -1, &stmt, NULL);
-=======
-	ret = sqlite3_prepare_v2(db,
-				 "SELECT ino, subvol, filename, size from files;", -1,
-				 &stmt, NULL);
->>>>>>> f6963d4e
 	if (ret) {
 		perror_sqlite(ret, "preparing statement");
 		return ret;
 	}
 
 	while ((ret = sqlite3_step(stmt)) == SQLITE_ROW) {
-<<<<<<< HEAD
 		digest = (unsigned char *)sqlite3_column_blob(stmt, 0);
 		ino = sqlite3_column_int64(stmt, 1);
 		subvol = sqlite3_column_int64(stmt, 2);
@@ -711,14 +698,6 @@
 		flags = sqlite3_column_int(stmt, 4);
 
 		file = filerec_find(ino, subvol);
-=======
-		ino = sqlite3_column_int64(stmt, 0);
-		subvolid = sqlite3_column_int64(stmt, 1);
-		filename = (char *)sqlite3_column_text(stmt, 2);
-		size = sqlite3_column_int64(stmt, 3);
-
-		file = filerec_new(filename, ino, subvolid, size);
->>>>>>> f6963d4e
 		if (!file) {
 			ret = ENOENT;
 			fprintf(stderr,
