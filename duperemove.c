--- conflicted
+++ resolved
@@ -58,12 +58,9 @@
 int run_dedupe = 0;
 int recurse_dirs = 0;
 int one_file_system = 0;
-<<<<<<< HEAD
 int block_dedupe = 0;
 int dedupe_same_file = 0;
-=======
 int skip_zeroes = 0;
->>>>>>> 971bb30d
 
 int target_rw = 1;
 static int version_only = 0;
